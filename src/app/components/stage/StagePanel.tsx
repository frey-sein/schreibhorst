'use client';

import { useState, useEffect } from 'react';
import { usePromptStore } from '@/lib/store/promptStore';
import { AnalysisResult } from '@/lib/services/analyzer/chatAnalyzer';

interface TextDraft {
  id: number;
  content: string;
  isSelected: boolean;
  sourcePrompt?: AnalysisResult;
}

interface ImageDraft {
  id: number;
  url: string;
  isSelected: boolean;
  title: string;
  sourcePrompt?: AnalysisResult;
}

export default function StagePanel() {
  const [textDrafts, setTextDrafts] = useState<TextDraft[]>([
    {
      id: 1,
      content: "In einem fernen Land, wo die Berge den Himmel berührten und die Wälder voller Geheimnisse waren, lebte ein außergewöhnlicher Drache...",
      isSelected: false
    },
    {
      id: 2,
      content: "Der Drache, den alle nur Funkel nannten, war ein besonderes Wesen. Seine Schuppen glitzerten wie Diamanten im Sonnenlicht...",
      isSelected: false
    },
    {
      id: 3,
      content: "Tief in den Bergen, versteckt vor neugierigen Blicken, hatte sich ein junger Drache niedergelassen. Anders als seine Artgenossen...",
      isSelected: false
    }
  ]);

  const [imageDrafts, setImageDrafts] = useState<ImageDraft[]>([
    {
      id: 1,
      url: "https://images.unsplash.com/photo-1500964757637-c85e8a162699?w=800&auto=format&fit=crop&q=60",
      title: "Mystische Berglandschaft",
      isSelected: false
    },
    {
      id: 2,
      url: "https://images.unsplash.com/photo-1464822759023-fed622ff2c3b?w=800&auto=format&fit=crop&q=60",
      title: "Neblige Bergspitze",
      isSelected: false
    },
    {
      id: 3,
      url: "https://images.unsplash.com/photo-1486870591958-9b9d0d1dda99?w=800&auto=format&fit=crop&q=60",
      title: "Sonnenaufgang in den Bergen",
      isSelected: false
    }
  ]);

  // Get prompts from the store
  const { textPrompts, imagePrompts, clearPrompts } = usePromptStore();

  // Handle new prompts coming in
  useEffect(() => {
    if (textPrompts.length > 0) {
      // Process new text prompts that aren't already in the drafts
      const newTextPrompts = textPrompts.filter(
        (prompt: AnalysisResult) => !textDrafts.some(draft => draft.sourcePrompt?.prompt === prompt.prompt)
      );
      
      if (newTextPrompts.length > 0) {
        // Add new drafts from prompts
        const newDrafts = newTextPrompts.map((prompt: AnalysisResult, index: number) => ({
          id: textDrafts.length + index + 1,
          content: prompt.prompt,
          isSelected: false,
          sourcePrompt: prompt
        }));
        
        setTextDrafts(prev => [...prev, ...newDrafts]);
      }
    }
  }, [textPrompts]);

  // Handle new image prompts
  useEffect(() => {
    if (imagePrompts.length > 0) {
      // Process new image prompts that aren't already in the drafts
      const newImagePrompts = imagePrompts.filter(
        (prompt: AnalysisResult) => !imageDrafts.some(draft => draft.sourcePrompt?.prompt === prompt.prompt)
      );
      
      if (newImagePrompts.length > 0) {
        // In a real app, we would call an image generation API here
        // For now, just use placeholder images
        const placeholderImages = [
          "https://images.unsplash.com/photo-1506744038136-46273834b3fb?w=800&auto=format&fit=crop&q=60",
          "https://images.unsplash.com/photo-1506260408121-e353d10b87c7?w=800&auto=format&fit=crop&q=60",
          "https://images.unsplash.com/photo-1434725039720-aaad6dd32dfe?w=800&auto=format&fit=crop&q=60",
          "https://images.unsplash.com/photo-1472214103451-9374bd1c798e?w=800&auto=format&fit=crop&q=60"
        ];
        
        // Add new drafts from prompts
        const newDrafts = newImagePrompts.map((prompt: AnalysisResult, index: number) => ({
          id: imageDrafts.length + index + 1,
          url: placeholderImages[index % placeholderImages.length],
          title: prompt.prompt.length > 25 ? prompt.prompt.substring(0, 25) + '...' : prompt.prompt,
          isSelected: false,
          sourcePrompt: prompt
        }));
        
        setImageDrafts(prev => [...prev, ...newDrafts]);
      }
    }
  }, [imagePrompts]);

  const handleTextSelect = (id: number) => {
    setTextDrafts(prev => prev.map(draft => ({
      ...draft,
      isSelected: draft.id === id
    })));
  };

  const handleImageSelect = (id: number) => {
    setImageDrafts(prev => prev.map(draft => ({
      ...draft,
      isSelected: draft.id === id
    })));
  };

  const handleRegenerateTexts = () => {
    // TODO: Implement text regeneration with actual API
    console.log("Texte neu generieren...");
  };

  const handleRegenerateImages = () => {
    // TODO: Implement image regeneration with actual API
    console.log("Bilder neu generieren...");
  };

  return (
    <div className="w-1/2 flex flex-col h-full bg-[#f0f0f0]">
      {/* Header */}
      <div className="p-6 border-b border-gray-100 bg-white/80 backdrop-blur-md">
        <div>
          <h2 className="text-2xl font-light text-gray-900 tracking-tight">Deine Entwürfe</h2>
          <p className="text-sm text-gray-500 mt-1">Wähle deine besten Entwürfe</p>
        </div>
      </div>

      {/* Content Area */}
      <div className="flex-1 overflow-y-auto p-8 space-y-12 pb-24">
        {/* Text Drafts Section */}
        <div className="space-y-6">
          <div className="flex justify-between items-center">
            <h3 className="text-lg font-medium text-gray-900">Textentwürfe</h3>
            <button
              onClick={handleRegenerateTexts}
              className="px-4 py-2 bg-[#2c2c2c] text-white rounded-full hover:bg-[#1a1a1a] focus:outline-none focus:ring-2 focus:ring-[#2c2c2c]/20 transition-all text-sm font-medium"
            >
              Neu generieren
            </button>
          </div>
          <div className="grid grid-cols-1 gap-4">
            {textDrafts.map((draft) => (
              <div
                key={draft.id}
                onClick={() => handleTextSelect(draft.id)}
                className={`p-6 rounded-2xl cursor-pointer transition-all duration-200 ${
                  draft.isSelected
                    ? 'bg-white border-2 border-[#2c2c2c] shadow-lg'
                    : 'bg-white border border-gray-100 hover:border-gray-200 hover:shadow-md'
                }`}
              >
                <p className="text-gray-700 leading-relaxed">{draft.content}</p>
                {draft.sourcePrompt && (
                  <>
                    {draft.sourcePrompt.contentType && (
                      <div className="mt-2 text-xs text-gray-500 font-medium">
                        Typ: {draft.sourcePrompt.contentType}
                      </div>
                    )}
                    <div className="mt-1 text-xs text-gray-500">
                      Quelle: {draft.sourcePrompt.sourceContext}
                    </div>
                    <div className="mt-2 flex flex-wrap gap-1">
                      {draft.sourcePrompt.tags.map((tag, i) => (
                        <span key={i} className="text-xs px-2 py-0.5 bg-gray-100 text-gray-600 rounded-full">
                          {tag}
                        </span>
                      ))}
                    </div>
                  </>
                )}
                {draft.isSelected && (
                  <div className="mt-3 text-sm text-[#2c2c2c] font-medium">Ausgewählt</div>
                )}
              </div>
            ))}
          </div>
        </div>

        {/* Image Drafts Section */}
        <div className="space-y-6">
          <div className="flex justify-between items-center">
            <h3 className="text-lg font-medium text-gray-900">Bildentwürfe</h3>
            <button
              onClick={handleRegenerateImages}
              className="px-4 py-2 bg-[#2c2c2c] text-white rounded-full hover:bg-[#1a1a1a] focus:outline-none focus:ring-2 focus:ring-[#2c2c2c]/20 transition-all text-sm font-medium"
            >
              Neu generieren
            </button>
          </div>
          <div className="grid grid-cols-3 gap-6">
            {imageDrafts.map((draft) => (
              <div
                key={draft.id}
                onClick={() => handleImageSelect(draft.id)}
                className={`group relative aspect-square rounded-2xl overflow-hidden cursor-pointer transition-all duration-200 ${
                  draft.isSelected
                    ? 'ring-2 ring-[#2c2c2c] shadow-lg'
                    : 'hover:ring-2 hover:ring-gray-200 hover:shadow-md'
                }`}
              >
                <div className="absolute inset-0 bg-gradient-to-t from-black/50 to-transparent opacity-0 group-hover:opacity-100 transition-opacity duration-200 z-10" />
                <img
                  src={draft.url}
                  alt={draft.title}
                  className="w-full h-full object-cover transform group-hover:scale-105 transition-transform duration-200"
                />
                <div className="absolute bottom-0 left-0 right-0 p-4 text-white transform translate-y-full group-hover:translate-y-0 transition-transform duration-200 z-20">
                  <h4 className="text-sm font-medium">{draft.title}</h4>
                  {draft.sourcePrompt && (
                    <>
                      {draft.sourcePrompt.contentType && (
                        <div className="mt-1 text-xs text-white/90 font-medium">
                          {draft.sourcePrompt.contentType}
                        </div>
                      )}
                      {draft.sourcePrompt.tags.length > 0 && (
                        <div className="mt-1 flex flex-wrap gap-1">
                          {draft.sourcePrompt.tags.slice(0, 3).map((tag, i) => (
                            <span key={i} className="text-xs px-2 py-0.5 bg-black/30 text-white rounded-full">
                              {tag}
                            </span>
                          ))}
                        </div>
                      )}
                    </>
                  )}
                </div>
                {draft.isSelected && (
                  <div className="absolute top-3 right-3 bg-[#2c2c2c] text-white px-3 py-1 rounded-full text-sm font-medium z-30">
                    Ausgewählt
                  </div>
                )}
              </div>
            ))}
          </div>
        </div>
      </div>

<<<<<<< HEAD
      {/* Action Bar */}
      <div className="p-6 border-t border-gray-100 bg-white/80 backdrop-blur-md">
        <div className="flex gap-3">
          <button className="px-5 py-2.5 bg-white text-gray-700 rounded-full hover:bg-gray-50 focus:outline-none focus:ring-2 focus:ring-gray-200 transition-all text-sm font-medium border border-gray-100">
            Bearbeiten
          </button>
          <button className="px-5 py-2.5 bg-white text-gray-700 rounded-full hover:bg-gray-50 focus:outline-none focus:ring-2 focus:ring-gray-200 transition-all text-sm font-medium border border-gray-100">
            Speichern
          </button>
          <button 
            onClick={() => clearPrompts()}
            className="px-5 py-2.5 bg-white text-gray-700 rounded-full hover:bg-gray-50 focus:outline-none focus:ring-2 focus:ring-gray-200 transition-all text-sm font-medium border border-gray-100"
          >
            Zurücksetzen
          </button>
          <button className="px-5 py-2.5 bg-[#2c2c2c] text-white rounded-full hover:bg-[#1a1a1a] focus:outline-none focus:ring-2 focus:ring-[#2c2c2c]/20 transition-all text-sm font-medium ml-auto">
            Exportieren
          </button>
=======
      {/* Action Bar - Fixed */}
      <div className="sticky bottom-0 bg-[#fafafa]">
        <div className="p-6 border-t border-gray-100 bg-white/80 backdrop-blur-md">
          <div className="flex gap-3">
            <button className="px-5 py-2.5 bg-white text-gray-700 rounded-full hover:bg-gray-50 focus:outline-none focus:ring-2 focus:ring-gray-200 transition-all text-sm font-medium border border-gray-100">
              Bearbeiten
            </button>
            <button className="px-5 py-2.5 bg-white text-gray-700 rounded-full hover:bg-gray-50 focus:outline-none focus:ring-2 focus:ring-gray-200 transition-all text-sm font-medium border border-gray-100">
              Speichern
            </button>
            <button className="px-5 py-2.5 bg-[#2c2c2c] text-white rounded-full hover:bg-[#1a1a1a] focus:outline-none focus:ring-2 focus:ring-[#2c2c2c]/20 transition-all text-sm font-medium ml-auto">
              Exportieren
            </button>
          </div>
>>>>>>> 9207094a
        </div>
      </div>
    </div>
  );
} <|MERGE_RESOLUTION|>--- conflicted
+++ resolved
@@ -1,14 +1,11 @@
 'use client';
 
-import { useState, useEffect } from 'react';
-import { usePromptStore } from '@/lib/store/promptStore';
-import { AnalysisResult } from '@/lib/services/analyzer/chatAnalyzer';
+import { useState } from 'react';
 
 interface TextDraft {
   id: number;
   content: string;
   isSelected: boolean;
-  sourcePrompt?: AnalysisResult;
 }
 
 interface ImageDraft {
@@ -16,7 +13,6 @@
   url: string;
   isSelected: boolean;
   title: string;
-  sourcePrompt?: AnalysisResult;
 }
 
 export default function StagePanel() {
@@ -59,63 +55,6 @@
     }
   ]);
 
-  // Get prompts from the store
-  const { textPrompts, imagePrompts, clearPrompts } = usePromptStore();
-
-  // Handle new prompts coming in
-  useEffect(() => {
-    if (textPrompts.length > 0) {
-      // Process new text prompts that aren't already in the drafts
-      const newTextPrompts = textPrompts.filter(
-        (prompt: AnalysisResult) => !textDrafts.some(draft => draft.sourcePrompt?.prompt === prompt.prompt)
-      );
-      
-      if (newTextPrompts.length > 0) {
-        // Add new drafts from prompts
-        const newDrafts = newTextPrompts.map((prompt: AnalysisResult, index: number) => ({
-          id: textDrafts.length + index + 1,
-          content: prompt.prompt,
-          isSelected: false,
-          sourcePrompt: prompt
-        }));
-        
-        setTextDrafts(prev => [...prev, ...newDrafts]);
-      }
-    }
-  }, [textPrompts]);
-
-  // Handle new image prompts
-  useEffect(() => {
-    if (imagePrompts.length > 0) {
-      // Process new image prompts that aren't already in the drafts
-      const newImagePrompts = imagePrompts.filter(
-        (prompt: AnalysisResult) => !imageDrafts.some(draft => draft.sourcePrompt?.prompt === prompt.prompt)
-      );
-      
-      if (newImagePrompts.length > 0) {
-        // In a real app, we would call an image generation API here
-        // For now, just use placeholder images
-        const placeholderImages = [
-          "https://images.unsplash.com/photo-1506744038136-46273834b3fb?w=800&auto=format&fit=crop&q=60",
-          "https://images.unsplash.com/photo-1506260408121-e353d10b87c7?w=800&auto=format&fit=crop&q=60",
-          "https://images.unsplash.com/photo-1434725039720-aaad6dd32dfe?w=800&auto=format&fit=crop&q=60",
-          "https://images.unsplash.com/photo-1472214103451-9374bd1c798e?w=800&auto=format&fit=crop&q=60"
-        ];
-        
-        // Add new drafts from prompts
-        const newDrafts = newImagePrompts.map((prompt: AnalysisResult, index: number) => ({
-          id: imageDrafts.length + index + 1,
-          url: placeholderImages[index % placeholderImages.length],
-          title: prompt.prompt.length > 25 ? prompt.prompt.substring(0, 25) + '...' : prompt.prompt,
-          isSelected: false,
-          sourcePrompt: prompt
-        }));
-        
-        setImageDrafts(prev => [...prev, ...newDrafts]);
-      }
-    }
-  }, [imagePrompts]);
-
   const handleTextSelect = (id: number) => {
     setTextDrafts(prev => prev.map(draft => ({
       ...draft,
@@ -131,12 +70,12 @@
   };
 
   const handleRegenerateTexts = () => {
-    // TODO: Implement text regeneration with actual API
+    // TODO: Implementiere die Logik zum Neu Generieren der Texte
     console.log("Texte neu generieren...");
   };
 
   const handleRegenerateImages = () => {
-    // TODO: Implement image regeneration with actual API
+    // TODO: Implementiere die Logik zum Neu Generieren der Bilder
     console.log("Bilder neu generieren...");
   };
 
@@ -175,25 +114,6 @@
                 }`}
               >
                 <p className="text-gray-700 leading-relaxed">{draft.content}</p>
-                {draft.sourcePrompt && (
-                  <>
-                    {draft.sourcePrompt.contentType && (
-                      <div className="mt-2 text-xs text-gray-500 font-medium">
-                        Typ: {draft.sourcePrompt.contentType}
-                      </div>
-                    )}
-                    <div className="mt-1 text-xs text-gray-500">
-                      Quelle: {draft.sourcePrompt.sourceContext}
-                    </div>
-                    <div className="mt-2 flex flex-wrap gap-1">
-                      {draft.sourcePrompt.tags.map((tag, i) => (
-                        <span key={i} className="text-xs px-2 py-0.5 bg-gray-100 text-gray-600 rounded-full">
-                          {tag}
-                        </span>
-                      ))}
-                    </div>
-                  </>
-                )}
                 {draft.isSelected && (
                   <div className="mt-3 text-sm text-[#2c2c2c] font-medium">Ausgewählt</div>
                 )}
@@ -232,24 +152,6 @@
                 />
                 <div className="absolute bottom-0 left-0 right-0 p-4 text-white transform translate-y-full group-hover:translate-y-0 transition-transform duration-200 z-20">
                   <h4 className="text-sm font-medium">{draft.title}</h4>
-                  {draft.sourcePrompt && (
-                    <>
-                      {draft.sourcePrompt.contentType && (
-                        <div className="mt-1 text-xs text-white/90 font-medium">
-                          {draft.sourcePrompt.contentType}
-                        </div>
-                      )}
-                      {draft.sourcePrompt.tags.length > 0 && (
-                        <div className="mt-1 flex flex-wrap gap-1">
-                          {draft.sourcePrompt.tags.slice(0, 3).map((tag, i) => (
-                            <span key={i} className="text-xs px-2 py-0.5 bg-black/30 text-white rounded-full">
-                              {tag}
-                            </span>
-                          ))}
-                        </div>
-                      )}
-                    </>
-                  )}
                 </div>
                 {draft.isSelected && (
                   <div className="absolute top-3 right-3 bg-[#2c2c2c] text-white px-3 py-1 rounded-full text-sm font-medium z-30">
@@ -262,26 +164,6 @@
         </div>
       </div>
 
-<<<<<<< HEAD
-      {/* Action Bar */}
-      <div className="p-6 border-t border-gray-100 bg-white/80 backdrop-blur-md">
-        <div className="flex gap-3">
-          <button className="px-5 py-2.5 bg-white text-gray-700 rounded-full hover:bg-gray-50 focus:outline-none focus:ring-2 focus:ring-gray-200 transition-all text-sm font-medium border border-gray-100">
-            Bearbeiten
-          </button>
-          <button className="px-5 py-2.5 bg-white text-gray-700 rounded-full hover:bg-gray-50 focus:outline-none focus:ring-2 focus:ring-gray-200 transition-all text-sm font-medium border border-gray-100">
-            Speichern
-          </button>
-          <button 
-            onClick={() => clearPrompts()}
-            className="px-5 py-2.5 bg-white text-gray-700 rounded-full hover:bg-gray-50 focus:outline-none focus:ring-2 focus:ring-gray-200 transition-all text-sm font-medium border border-gray-100"
-          >
-            Zurücksetzen
-          </button>
-          <button className="px-5 py-2.5 bg-[#2c2c2c] text-white rounded-full hover:bg-[#1a1a1a] focus:outline-none focus:ring-2 focus:ring-[#2c2c2c]/20 transition-all text-sm font-medium ml-auto">
-            Exportieren
-          </button>
-=======
       {/* Action Bar - Fixed */}
       <div className="sticky bottom-0 bg-[#fafafa]">
         <div className="p-6 border-t border-gray-100 bg-white/80 backdrop-blur-md">
@@ -296,7 +178,6 @@
               Exportieren
             </button>
           </div>
->>>>>>> 9207094a
         </div>
       </div>
     </div>
